import React, { useState, useEffect } from 'react';
import { 
  loadGlobalConfig, 
  saveGlobalConfig, 
  resetSection, 
  resetAllSettings,
  exportConfig,
  importConfig
} from '@/services/settings';
import { GlobalConfig, DEFAULT_CONFIG } from '@/types/settings';
import { getThemeList, themes } from '@/config/themes';
import { useToasts } from '@/store/toasts';
import { getAvailableShells, ShellInfo } from '@/types/ipc';
import { logger } from '@/services/logger';
import { telemetry, TelemetryEvent } from '@/services/telemetry';
import { featureFlags, ExperimentalFeature } from '@/services/features';
import { LogViewerModal } from './LogViewerModal';
import { AiSettingsTab } from './AiSettingsTab';

interface SettingsPaneProps {
  onClose?: () => void;
}

export const SettingsPane: React.FC<SettingsPaneProps> = ({ onClose }) => {
  const { show } = useToasts();
<<<<<<< HEAD
  const [activeTab, setActiveTab] = useState<'general' | 'terminal' | 'editor' | 'ssh' | 'ai' | 'advanced'>('general');
=======
  const [activeTab, setActiveTab] = useState<'general' | 'terminal' | 'shell' | 'editor' | 'ssh' | 'advanced'>('general');
>>>>>>> 3804c634
  const [config, setConfig] = useState<GlobalConfig | null>(null);
  const [loading, setLoading] = useState(true);
  const [isDirty, setIsDirty] = useState(false);
  const [availableShells, setAvailableShells] = useState<ShellInfo[]>([]);
  const [showCustomShell, setShowCustomShell] = useState(false);
  const [showLogViewer, setShowLogViewer] = useState(false);

  useEffect(() => {
    loadSettings();
    loadShells();
  }, []);

  const loadSettings = async () => {
    try {
      setLoading(true);
      const loaded = await loadGlobalConfig();
      setConfig(loaded);
      setIsDirty(false);
      // Check if the current shell is a custom one
      if (loaded.shell?.defaultShell && 
          availableShells.length > 0 &&
          !availableShells.some(s => s.path === loaded.shell?.defaultShell)) {
        setShowCustomShell(true);
      }
    } catch (error) {
      show({ title: 'Failed to load settings', message: String(error), kind: 'error' });
    } finally {
      setLoading(false);
    }
  };

  const loadShells = async () => {
    try {
      const shells = await getAvailableShells();
      setAvailableShells(shells);
    } catch (error) {
      console.warn('Failed to load available shells:', error);
    }
  };

  const handleSave = async () => {
    if (!config) return;
    try {
      await saveGlobalConfig(config);
      setIsDirty(false);
      show({ title: 'Settings saved', kind: 'success' });
    } catch (error) {
      show({ title: 'Failed to save settings', message: String(error), kind: 'error' });
    }
  };

  const handleReset = async (section?: keyof GlobalConfig) => {
    const confirmed = window.confirm(
      section 
        ? `Reset ${section} settings to defaults?` 
        : 'Reset all settings to defaults?'
    );
    if (!confirmed) return;

    try {
      if (section) {
        await resetSection(section);
      } else {
        await resetAllSettings();
      }
      await loadSettings();
      show({ title: 'Settings reset', kind: 'success' });
    } catch (error) {
      show({ title: 'Failed to reset settings', message: String(error), kind: 'error' });
    }
  };

  const handleExport = async () => {
    try {
      const json = await exportConfig();
      const blob = new Blob([json], { type: 'application/json' });
      const url = URL.createObjectURL(blob);
      const a = document.createElement('a');
      a.href = url;
      a.download = 'jaterm-settings.json';
      a.click();
      URL.revokeObjectURL(url);
      show({ title: 'Settings exported', kind: 'success' });
    } catch (error) {
      show({ title: 'Failed to export settings', message: String(error), kind: 'error' });
    }
  };

  const handleImport = async () => {
    const input = document.createElement('input');
    input.type = 'file';
    input.accept = '.json';
    input.onchange = async (e) => {
      const file = (e.target as HTMLInputElement).files?.[0];
      if (!file) return;
      
      try {
        const text = await file.text();
        await importConfig(text);
        await loadSettings();
        show({ title: 'Settings imported', kind: 'success' });
      } catch (error) {
        show({ title: 'Failed to import settings', message: String(error), kind: 'error' });
      }
    };
    input.click();
  };

  const updateConfig = (updater: (draft: GlobalConfig) => void) => {
    if (!config) return;
    const newConfig = { ...config };
    updater(newConfig);
    setConfig(newConfig);
    setIsDirty(true);
  };

  if (loading) {
    return (
      <div style={{ display: 'flex', alignItems: 'center', justifyContent: 'center', height: '100%', color: '#888' }}>
        Loading settings...
      </div>
    );
  }

  if (!config) {
    return (
      <div style={{ display: 'flex', alignItems: 'center', justifyContent: 'center', height: '100%', color: '#888' }}>
        Failed to load settings
      </div>
    );
  }

  const tabButtonStyle = (isActive: boolean) => ({
    padding: '8px 16px',
    background: isActive ? '#333' : 'transparent',
    border: 'none',
    borderBottom: isActive ? '2px solid #0078d4' : '2px solid transparent',
    color: isActive ? '#fff' : '#aaa',
    cursor: 'pointer',
    fontSize: '14px'
  });

  const inputStyle = {
    background: '#2a2a2a',
    border: '1px solid #444',
    color: '#fff',
    padding: '6px 8px',
    borderRadius: 4,
    fontSize: '14px',
    width: '100%',
    maxWidth: '500px'
  };

  const labelStyle = {
    display: 'block',
    marginBottom: '4px',
    fontSize: '13px',
    color: '#ccc'
  };

  const sectionStyle = {
    marginBottom: '20px'
  };

  return (
    <div style={{ 
      height: '100%', 
      display: 'flex', 
      flexDirection: 'column',
      background: '#1e1e1e',
      color: '#eee'
    }}>
      {/* Header */}
      <div style={{ 
        padding: '16px 20px',
        borderBottom: '1px solid #333',
        background: '#252525'
      }}>
        <div style={{ display: 'flex', alignItems: 'center', justifyContent: 'space-between' }}>
          <h2 style={{ margin: 0, fontSize: '18px', fontWeight: 500 }}>Settings</h2>
          <div style={{ display: 'flex', gap: '8px' }}>
            <button
              onClick={handleExport}
              style={{
                padding: '6px 12px',
                background: 'transparent',
                border: '1px solid #444',
                color: '#aaa',
                borderRadius: 4,
                cursor: 'pointer',
                fontSize: '13px'
              }}
            >
              Export
            </button>
            <button
              onClick={handleImport}
              style={{
                padding: '6px 12px',
                background: 'transparent',
                border: '1px solid #444',
                color: '#aaa',
                borderRadius: 4,
                cursor: 'pointer',
                fontSize: '13px'
              }}
            >
              Import
            </button>
          </div>
        </div>
      </div>

      {/* Tabs */}
      <div style={{ 
        display: 'flex', 
        gap: 0,
        borderBottom: '1px solid #333',
        background: '#252525'
      }}>
        <button onClick={() => setActiveTab('general')} style={tabButtonStyle(activeTab === 'general')}>
          General
        </button>
        <button onClick={() => setActiveTab('terminal')} style={tabButtonStyle(activeTab === 'terminal')}>
          Terminal
        </button>
        <button onClick={() => setActiveTab('shell')} style={tabButtonStyle(activeTab === 'shell')}>
          Shell
        </button>
        <button onClick={() => setActiveTab('editor')} style={tabButtonStyle(activeTab === 'editor')}>
          Editor
        </button>
        <button onClick={() => setActiveTab('ssh')} style={tabButtonStyle(activeTab === 'ssh')}>
          SSH
        </button>
        <button onClick={() => setActiveTab('ai')} style={tabButtonStyle(activeTab === 'ai')}>
          AI
        </button>
        <button onClick={() => setActiveTab('advanced')} style={tabButtonStyle(activeTab === 'advanced')}>
          Advanced
        </button>
      </div>

      {/* Content */}
      <div style={{ 
        flex: 1, 
        overflow: 'auto',
        padding: '20px 40px 20px 20px'
      }}>
        {activeTab === 'general' && (
          <div style={{ maxWidth: '800px' }}>
            <div style={sectionStyle}>
              <label style={{ display: 'flex', alignItems: 'center', gap: '8px', marginBottom: '12px' }}>
                <input
                  type="checkbox"
                  checked={config.general.autoCheckUpdates}
                  onChange={(e) => updateConfig(c => { c.general.autoCheckUpdates = e.target.checked; })}
                />
                <span>Automatically check for updates</span>
              </label>


              <label style={{ display: 'flex', alignItems: 'center', gap: '8px', marginBottom: '12px' }}>
                <input
                  type="checkbox"
                  checked={config.general.autoSaveState}
                  onChange={(e) => updateConfig(c => { c.general.autoSaveState = e.target.checked; })}
                />
                <span>Auto-save application state</span>
              </label>

              {config.general.autoSaveState && (
                <>
                  <label style={labelStyle}>State Save Interval (seconds)</label>
                  <input
                    type="number"
                    style={{ ...inputStyle, marginBottom: '12px' }}
                    value={config.general.stateInterval}
                    onChange={(e) => updateConfig(c => { c.general.stateInterval = parseInt(e.target.value) || 60; })}
                    min="10"
                    max="600"
                  />
                </>
              )}
            </div>
          </div>
        )}

        {activeTab === 'terminal' && (
          <div style={{ maxWidth: '800px' }}>
            <div style={sectionStyle}>
              <label style={labelStyle}>Font Size</label>
              <input
                type="number"
                style={{ ...inputStyle, marginBottom: '12px' }}
                value={config.terminal.fontSize}
                onChange={(e) => updateConfig(c => { c.terminal.fontSize = parseInt(e.target.value) || 14; })}
                min="8"
                max="32"
              />

              <label style={labelStyle}>Font Family</label>
              <input
                style={{ ...inputStyle, marginBottom: '12px' }}
                value={config.terminal.fontFamily}
                onChange={(e) => updateConfig(c => { c.terminal.fontFamily = e.target.value; })}
                placeholder="monospace"
              />

              <label style={labelStyle}>Line Height</label>
              <input
                type="number"
                step="0.1"
                style={{ ...inputStyle, marginBottom: '12px' }}
                value={config.terminal.lineHeight}
                onChange={(e) => updateConfig(c => { c.terminal.lineHeight = parseFloat(e.target.value) || 1.2; })}
                min="1"
                max="2"
              />

              <label style={labelStyle}>Cursor Style</label>
              <select
                style={{ ...inputStyle, marginBottom: '12px' }}
                value={config.terminal.cursorStyle}
                onChange={(e) => updateConfig(c => { c.terminal.cursorStyle = e.target.value as any; })}
              >
                <option value="block">Block</option>
                <option value="underline">Underline</option>
                <option value="bar">Bar</option>
              </select>

              <label style={{ display: 'flex', alignItems: 'center', gap: '8px', marginBottom: '12px' }}>
                <input
                  type="checkbox"
                  checked={config.terminal.cursorBlink}
                  onChange={(e) => updateConfig(c => { c.terminal.cursorBlink = e.target.checked; })}
                />
                <span>Cursor Blink</span>
              </label>

              <label style={labelStyle}>Theme</label>
              <select
                style={{ ...inputStyle, marginBottom: '12px' }}
                value={config.terminal.theme}
                onChange={(e) => updateConfig(c => { c.terminal.theme = e.target.value; })}
              >
                {getThemeList().map(theme => (
                  <option key={theme.id} value={theme.id}>{theme.name}</option>
                ))}
              </select>

              <label style={labelStyle}>Scrollback Lines</label>
              <input
                type="number"
                style={{ ...inputStyle, marginBottom: '12px' }}
                value={config.terminal.scrollback}
                onChange={(e) => updateConfig(c => { c.terminal.scrollback = parseInt(e.target.value) || 1000; })}
                min="100"
                max="50000"
              />

              <label style={labelStyle}>Bell Style</label>
              <select
                style={{ ...inputStyle, marginBottom: '12px' }}
                value={config.terminal.bellStyle}
                onChange={(e) => updateConfig(c => { c.terminal.bellStyle = e.target.value as any; })}
              >
                <option value="none">None</option>
                <option value="visual">Visual</option>
                <option value="sound">Sound</option>
                <option value="both">Both</option>
              </select>

              <label style={{ display: 'flex', alignItems: 'center', gap: '8px', marginBottom: '12px' }}>
                <input
                  type="checkbox"
                  checked={config.terminal.copyOnSelect}
                  onChange={(e) => updateConfig(c => { c.terminal.copyOnSelect = e.target.checked; })}
                />
                <span>Copy on Select</span>
              </label>

              <label style={{ display: 'flex', alignItems: 'center', gap: '8px', marginBottom: '12px' }}>
                <input
                  type="checkbox"
                  checked={config.terminal.rightClickSelectsWord}
                  onChange={(e) => updateConfig(c => { c.terminal.rightClickSelectsWord = e.target.checked; })}
                />
                <span>Right Click Selects Word</span>
              </label>

              <label style={{ display: 'flex', alignItems: 'center', gap: '8px', marginBottom: '12px' }}>
                <input
                  type="checkbox"
                  checked={config.terminal.confirmPaste}
                  onChange={(e) => updateConfig(c => { c.terminal.confirmPaste = e.target.checked; })}
                />
                <span>Confirm Before Pasting</span>
              </label>

              {/* Preview */}
              <div style={{ marginTop: '20px' }}>
                <label style={labelStyle}>Preview</label>
                <div style={{
                  padding: '12px',
                  borderRadius: '4px',
                  border: '1px solid #444',
                  fontFamily: config.terminal.fontFamily,
                  fontSize: config.terminal.fontSize + 'px',
                  lineHeight: config.terminal.lineHeight,
                  background: themes[config.terminal.theme]?.colors.background || '#1e1e1e',
                  color: themes[config.terminal.theme]?.colors.foreground || '#ccc'
                }}>
                  <div>$ echo "Terminal preview"</div>
                  <div style={{ 
                    display: 'inline-block',
                    width: config.terminal.cursorStyle === 'bar' ? '2px' : '0.6em',
                    height: config.terminal.cursorStyle === 'underline' ? '2px' : '1em',
                    background: themes[config.terminal.theme]?.colors.cursor || '#fff',
                    marginTop: config.terminal.cursorStyle === 'underline' ? '-2px' : 0,
                    animation: config.terminal.cursorBlink ? 'blink 1s infinite' : 'none'
                  }} />
                </div>
              </div>
            </div>
          </div>
        )}

        {activeTab === 'shell' && (
          <div style={{ maxWidth: '800px' }}>
            <div style={sectionStyle}>
              <h3 style={{ marginTop: 0, marginBottom: '16px' }}>Shell Configuration</h3>
              
              <label style={labelStyle}>Default Shell</label>
              <select
                style={{ ...inputStyle, marginBottom: showCustomShell ? '8px' : '12px' }}
                value={showCustomShell ? 'custom' : (config.shell.defaultShell || '')}
                onChange={(e) => {
                  const value = e.target.value;
                  if (value === 'custom') {
                    setShowCustomShell(true);
                  } else {
                    setShowCustomShell(false);
                    updateConfig(c => { 
                      c.shell.defaultShell = value || undefined; 
                    });
                  }
                }}
              >
                <option value="">System Default</option>
                {availableShells.map(shell => (
                  <option key={shell.path} value={shell.path}>
                    {shell.name}
                  </option>
                ))}
                <option value="custom">Custom...</option>
              </select>
              
              {showCustomShell && (
                <>
                  <input
                    style={{ ...inputStyle, marginBottom: '12px' }}
                    value={config.shell.defaultShell || ''}
                    onChange={(e) => updateConfig(c => { 
                      c.shell.defaultShell = e.target.value || undefined; 
                    })}
                    placeholder="Enter custom shell path (e.g., /usr/local/bin/fish)"
                  />
                </>
              )}

              <label style={labelStyle}>Default Working Directory</label>
              <select
                style={{ ...inputStyle, marginBottom: '12px' }}
                value={config.shell.defaultWorkingDir}
                onChange={(e) => updateConfig(c => { c.shell.defaultWorkingDir = e.target.value as any; })}
              >
                <option value="home">Home Directory</option>
                <option value="lastUsed">Last Used</option>
                <option value="custom">Custom</option>
                <option value="remember">Remember Per Session</option>
                <option value="default">Always Default</option>
                <option value="prompt">Prompt Each Time</option>
              </select>

              {config.shell.defaultWorkingDir === 'custom' && (
                <>
                  <label style={labelStyle}>Custom Working Directory</label>
                  <input
                    style={{ ...inputStyle, marginBottom: '12px' }}
                    value={config.shell.customWorkingDir || ''}
                    onChange={(e) => updateConfig(c => { c.shell.customWorkingDir = e.target.value || undefined; })}
                    placeholder="/path/to/directory"
                  />
                </>
              )}

              <label style={labelStyle}>Default Environment Variables</label>
              <textarea
                style={{ ...inputStyle, marginBottom: '12px', fontFamily: 'monospace', minHeight: '80px' }}
                value={config.shell.defaultEnv ? Object.entries(config.shell.defaultEnv).map(([k, v]) => `${k}=${v}`).join('\n') : ''}
                onChange={(e) => {
                  const env: Record<string, string> = {};
                  e.target.value.split('\n').forEach(line => {
                    const [key, ...valueParts] = line.split('=');
                    if (key && valueParts.length > 0) {
                      env[key.trim()] = valueParts.join('=').trim();
                    }
                  });
                  updateConfig(c => { 
                    c.shell.defaultEnv = Object.keys(env).length > 0 ? env : undefined; 
                  });
                }}
                placeholder="TERM=xterm-256color&#10;COLORTERM=truecolor&#10;EDITOR=vim"
              />
              <div style={{ fontSize: '12px', color: '#888', marginBottom: '12px' }}>
                One per line in KEY=value format
              </div>

              <label style={labelStyle}>Default Startup Commands</label>
              <textarea
                style={{ ...inputStyle, marginBottom: '12px', fontFamily: 'monospace', minHeight: '80px' }}
                value={config.shell.defaultInitCommands?.join('\n') || ''}
                onChange={(e) => {
                  const commands = e.target.value.split('\n').filter(cmd => cmd.trim());
                  updateConfig(c => { 
                    c.shell.defaultInitCommands = commands.length > 0 ? commands : undefined; 
                  });
                }}
                placeholder="source ~/.bashrc&#10;cd ~/projects"
              />
              <div style={{ fontSize: '12px', color: '#888', marginBottom: '12px' }}>
                Commands to run when a new terminal starts (one per line)
              </div>
            </div>
            
            <div style={{ marginTop: '24px', display: 'flex', gap: '8px' }}>
              <button 
                style={buttonStyle('#dc3545')}
                onClick={() => handleReset('shell')}
              >
                Reset Shell Settings
              </button>
            </div>
          </div>
        )}

        {activeTab === 'editor' && (
          <div style={{ maxWidth: '800px' }}>
            <div style={sectionStyle}>
              <label style={{ display: 'flex', alignItems: 'center', gap: '8px', marginBottom: '12px' }}>
                <input
                  type="checkbox"
                  checked={config.editor.wordWrap}
                  onChange={(e) => updateConfig(c => { c.editor.wordWrap = e.target.checked; })}
                />
                <span>Word Wrap</span>
              </label>

              <label style={{ display: 'flex', alignItems: 'center', gap: '8px', marginBottom: '12px' }}>
                <input
                  type="checkbox"
                  checked={config.editor.showLineNumbers}
                  onChange={(e) => updateConfig(c => { c.editor.showLineNumbers = e.target.checked; })}
                />
                <span>Show Line Numbers</span>
              </label>

              <label style={{ display: 'flex', alignItems: 'center', gap: '8px', marginBottom: '12px' }}>
                <input
                  type="checkbox"
                  checked={config.editor.highlightActiveLine}
                  onChange={(e) => updateConfig(c => { c.editor.highlightActiveLine = e.target.checked; })}
                />
                <span>Highlight Active Line</span>
              </label>
            </div>
          </div>
        )}

        {activeTab === 'ssh' && (
          <div style={{ maxWidth: '800px' }}>
            <div style={sectionStyle}>
              <label style={labelStyle}>Default Port</label>
              <input
                type="number"
                style={{ ...inputStyle, marginBottom: '12px' }}
                value={config.ssh.defaultPort}
                onChange={(e) => updateConfig(c => { c.ssh.defaultPort = parseInt(e.target.value) || 22; })}
                min="1"
                max="65535"
              />

              <label style={labelStyle}>Keepalive Interval (seconds)</label>
              <input
                type="number"
                style={{ ...inputStyle, marginBottom: '12px' }}
                value={config.ssh.keepaliveInterval}
                onChange={(e) => updateConfig(c => { c.ssh.keepaliveInterval = parseInt(e.target.value) || 30; })}
                min="0"
                max="300"
              />

              <label style={{ display: 'flex', alignItems: 'center', gap: '8px', marginBottom: '12px' }}>
                <input
                  type="checkbox"
                  checked={config.ssh.compression}
                  onChange={(e) => updateConfig(c => { c.ssh.compression = e.target.checked; })}
                />
                <span>Enable Compression</span>
              </label>

              <label style={{ display: 'flex', alignItems: 'center', gap: '8px', marginBottom: '12px' }}>
                <input
                  type="checkbox"
                  checked={config.ssh.x11Forwarding}
                  onChange={(e) => updateConfig(c => { c.ssh.x11Forwarding = e.target.checked; })}
                />
                <span>X11 Forwarding</span>
              </label>

              <label style={{ display: 'flex', alignItems: 'center', gap: '8px', marginBottom: '12px' }}>
                <input
                  type="checkbox"
                  checked={config.ssh.agentForwarding}
                  onChange={(e) => updateConfig(c => { c.ssh.agentForwarding = e.target.checked; })}
                />
                <span>Agent Forwarding</span>
              </label>

              <label style={{ display: 'flex', alignItems: 'center', gap: '8px', marginBottom: '12px' }}>
                <input
                  type="checkbox"
                  checked={config.ssh.autoReconnect}
                  onChange={(e) => updateConfig(c => { c.ssh.autoReconnect = e.target.checked; })}
                />
                <span>Auto Reconnect</span>
              </label>

              {config.ssh.autoReconnect && (
                <>
                  <label style={labelStyle}>Reconnect Delay (seconds)</label>
                  <input
                    type="number"
                    style={{ ...inputStyle, marginBottom: '12px' }}
                    value={config.ssh.reconnectDelay}
                    onChange={(e) => updateConfig(c => { c.ssh.reconnectDelay = parseInt(e.target.value) || 5; })}
                    min="1"
                    max="60"
                  />
                </>
              )}

              <label style={labelStyle}>Helper Auto Consent</label>
              <select
                style={{ ...inputStyle, marginBottom: '12px' }}
                value={config.ssh.helperAutoConsent}
                onChange={(e) => updateConfig(c => { c.ssh.helperAutoConsent = e.target.value as any; })}
              >
                <option value="ask">Ask Every Time</option>
                <option value="always">Always Deploy</option>
                <option value="never">Never Deploy</option>
              </select>
            </div>
          </div>
        )}

        {activeTab === 'ai' && config && (
          <AiSettingsTab
            settings={config.ai}
            onChange={(aiSettings) => {
              const newConfig = { ...config, ai: aiSettings };
              setConfig(newConfig);
              setIsDirty(true);
            }}
          />
        )}

        {activeTab === 'advanced' && (
          <div style={{ maxWidth: '800px' }}>
            <div style={sectionStyle}>
              <label style={labelStyle}>Log Level</label>
              <select
                style={{ ...inputStyle, marginBottom: '12px' }}
                value={config.advanced.logLevel}
                onChange={(e) => {
                  const newLevel = e.target.value as any;
                  updateConfig(c => { c.advanced.logLevel = newLevel; });
                  logger.updateLogLevel(newLevel);
                  logger.info(`Log level changed to: ${newLevel}`);
                }}
              >
                <option value="error">Error</option>
                <option value="warn">Warning</option>
                <option value="info">Info</option>
                <option value="debug">Debug</option>
              </select>

              <label style={{ display: 'flex', alignItems: 'center', gap: '8px', marginBottom: '12px' }}>
                <input
                  type="checkbox"
                  checked={config.advanced.enableTelemetry}
                  onChange={(e) => {
                    const enabled = e.target.checked;
                    if (enabled) {
                      // Show privacy notice when enabling
                      if (confirm(telemetry.getPrivacyNotice() + '\n\nDo you agree to enable telemetry?')) {
                        updateConfig(c => { c.advanced.enableTelemetry = true; });
                        telemetry.setEnabled(true);
                        logger.info('Telemetry enabled');
                      }
                    } else {
                      updateConfig(c => { c.advanced.enableTelemetry = false; });
                      telemetry.setEnabled(false);
                      logger.info('Telemetry disabled');
                    }
                  }}
                />
                <span>Enable Telemetry (Anonymous usage data)</span>
              </label>

              <label style={{ display: 'flex', alignItems: 'center', gap: '8px', marginBottom: '12px' }}>
                <input
                  type="checkbox"
                  checked={config.advanced.experimentalFeatures}
                  onChange={(e) => {
                    const enabled = e.target.checked;
                    updateConfig(c => { c.advanced.experimentalFeatures = enabled; });
                    featureFlags.updateExperimentalEnabled(enabled);
                    logger.info(`Experimental features ${enabled ? 'enabled' : 'disabled'}`);
                    if (enabled) {
                      show({
                        title: 'Experimental Features Enabled',
                        message: 'Some features may require restart. Check the logs for available features.',
                        kind: 'info'
                      });
                    }
                  }}
                />
                <span>Enable Experimental Features</span>
              </label>

              <div style={{ marginTop: '20px', paddingTop: '20px', borderTop: '1px solid #333' }}>
                <h3 style={{ marginBottom: '12px', fontSize: '14px', fontWeight: 'bold' }}>Debugging</h3>
                <div style={{ display: 'flex', gap: '12px', flexWrap: 'wrap' }}>
                  <button
                    onClick={async () => {
                      try {
                        const logs = logger.exportLogs();
                        const filename = `jaterm-logs-${new Date().toISOString().replace(/[:.]/g, '-')}.txt`;
                        
                        // Use Tauri's save dialog
                        const { save } = await import('@tauri-apps/plugin-dialog');
                        const { writeTextFile } = await import('@tauri-apps/plugin-fs');
                        
                        const filePath = await save({
                          defaultPath: filename,
                          filters: [{
                            name: 'Text Files',
                            extensions: ['txt']
                          }]
                        });
                        
                        if (filePath) {
                          await writeTextFile(filePath, logs);
                          show({ 
                            title: 'Logs exported', 
                            message: `Saved to ${filePath}`, 
                            kind: 'success' 
                          });
                        }
                      } catch (error) {
                        logger.error('Failed to export logs', error);
                        show({ 
                          title: 'Export failed', 
                          message: String(error), 
                          kind: 'error' 
                        });
                      }
                    }}
                    style={{
                      padding: '8px 16px',
                      background: '#1976d2',
                      border: 'none',
                      color: '#fff',
                      borderRadius: 4,
                      cursor: 'pointer'
                    }}
                  >
                    Export Logs
                  </button>
                  
                  <button
                    onClick={() => setShowLogViewer(true)}
                    style={{
                      padding: '8px 16px',
                      background: '#4caf50',
                      border: 'none',
                      color: '#fff',
                      borderRadius: 4,
                      cursor: 'pointer'
                    }}
                  >
                    View Logs
                  </button>
                  
                  <button
                    onClick={() => {
                      logger.clearBuffer();
                      show({ title: 'Logs cleared', message: 'Log buffer has been cleared', kind: 'success' });
                    }}
                    style={{
                      padding: '8px 16px',
                      background: '#666',
                      border: 'none',
                      color: '#fff',
                      borderRadius: 4,
                      cursor: 'pointer'
                    }}
                  >
                    Clear Logs
                  </button>
                  
                  {config.advanced.enableTelemetry && (
                    <button
                      onClick={() => {
                        const stats = telemetry.getStatistics();
                        alert(`Telemetry Statistics:\n\nSession ID: ${stats.sessionId}\nQueued Events: ${stats.queuedEvents}\nTotal Events: ${stats.totalEvents}`);
                      }}
                      style={{
                        padding: '8px 16px',
                        background: '#388e3c',
                        border: 'none',
                        color: '#fff',
                        borderRadius: 4,
                        cursor: 'pointer'
                      }}
                    >
                      View Telemetry Stats
                    </button>
                  )}
                </div>
              </div>

              <div style={{ marginTop: '30px' }}>
                <button
                  onClick={() => handleReset()}
                  style={{
                    padding: '8px 16px',
                    background: '#d32f2f',
                    border: 'none',
                    color: '#fff',
                    borderRadius: 4,
                    cursor: 'pointer'
                  }}
                >
                  Reset All Settings to Defaults
                </button>
              </div>
            </div>
          </div>
        )}
      </div>

      {/* Footer */}
      <div style={{
        padding: '16px 20px',
        borderTop: '1px solid #333',
        background: '#252525',
        display: 'flex',
        justifyContent: 'space-between',
        alignItems: 'center'
      }}>
        <button
          onClick={() => handleReset(activeTab)}
          style={{
            padding: '8px 16px',
            background: 'transparent',
            border: '1px solid #444',
            color: '#aaa',
            borderRadius: 4,
            cursor: 'pointer'
          }}
        >
          Reset {activeTab.charAt(0).toUpperCase() + activeTab.slice(1)}
        </button>
        
        <div style={{ display: 'flex', gap: '8px' }}>
          {onClose && (
            <button
              onClick={onClose}
              style={{
                padding: '8px 16px',
                background: 'transparent',
                border: '1px solid #444',
                color: '#aaa',
                borderRadius: 4,
                cursor: 'pointer'
              }}
            >
              Cancel
            </button>
          )}
          <button
            onClick={handleSave}
            disabled={!isDirty}
            style={{
              padding: '8px 16px',
              background: isDirty ? '#0078d4' : '#444',
              border: 'none',
              color: '#fff',
              borderRadius: 4,
              cursor: isDirty ? 'pointer' : 'not-allowed',
              opacity: isDirty ? 1 : 0.5
            }}
          >
            Apply
          </button>
        </div>
      </div>

      <style>{`
        @keyframes blink {
          0%, 50% { opacity: 1; }
          51%, 100% { opacity: 0; }
        }
      `}</style>
      
      <LogViewerModal 
        isOpen={showLogViewer}
        onClose={() => setShowLogViewer(false)}
      />
    </div>
  );
};<|MERGE_RESOLUTION|>--- conflicted
+++ resolved
@@ -23,11 +23,7 @@
 
 export const SettingsPane: React.FC<SettingsPaneProps> = ({ onClose }) => {
   const { show } = useToasts();
-<<<<<<< HEAD
-  const [activeTab, setActiveTab] = useState<'general' | 'terminal' | 'editor' | 'ssh' | 'ai' | 'advanced'>('general');
-=======
-  const [activeTab, setActiveTab] = useState<'general' | 'terminal' | 'shell' | 'editor' | 'ssh' | 'advanced'>('general');
->>>>>>> 3804c634
+  const [activeTab, setActiveTab] = useState<'general' | 'terminal' | 'shell' | 'editor' | 'ssh' | 'ai' | 'advanced'>('general');
   const [config, setConfig] = useState<GlobalConfig | null>(null);
   const [loading, setLoading] = useState(true);
   const [isDirty, setIsDirty] = useState(false);
@@ -191,6 +187,15 @@
   const sectionStyle = {
     marginBottom: '20px'
   };
+
+  const buttonStyle = (bgColor: string) => ({
+    padding: '8px 16px',
+    background: bgColor,
+    border: 'none',
+    color: '#fff',
+    borderRadius: 4,
+    cursor: 'pointer'
+  });
 
   return (
     <div style={{ 
